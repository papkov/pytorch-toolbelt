--- conflicted
+++ resolved
@@ -4,17 +4,15 @@
 import cv2
 import numpy as np
 import torch
-import albumentations as A
-import torch.nn.functional as F
 from catalyst.contrib.criterion import FocalLoss
-from catalyst.dl.callbacks import EarlyStoppingCallback, PrecisionCallback, UtilsFactory, JaccardCallback, Callback, RunnerState, TensorboardLogger
+from catalyst.dl.callbacks import EarlyStoppingCallback, JaccardCallback, Callback, \
+    RunnerState, TensorboardLogger
 from catalyst.dl.experiments import SupervisedRunner
 from sklearn.model_selection import train_test_split
 from torch import nn
 from torch.backends import cudnn
 from torch.optim import Adam
 from torch.utils.data import DataLoader, Dataset
-from tqdm import tqdm
 
 from pytorch_toolbelt.utils.fs import find_images_in_dir, read_rgb_image
 from pytorch_toolbelt.utils.torch_utils import maybe_cuda, tensor_from_rgb_image, rgb_image_from_tensor, to_numpy
@@ -78,28 +76,19 @@
     def __init__(self, images, image_size=(224, 224), training=True):
         self.images = images
         self.transform = A.Compose([
-<<<<<<< HEAD
             A.Compose([
                 A.PadIfNeeded(256, 256),
                 A.RandomSizedCrop((128, 256), image_size[0], image_size[1]),
                 A.RandomRotate90(),
                 A.RandomBrightnessContrast(),
                 A.GaussNoise(),
+                A.Cutout(),
                 A.ElasticTransform()
             ], p=float(training)),
             A.Compose([
                 A.PadIfNeeded(image_size[0], image_size[1]),
                 A.CenterCrop(image_size[0], image_size[1])
-            ], p=float(not training)),
-
-=======
-            A.PadIfNeeded(256, 256),
-            A.RandomSizedCrop((128, 256), image_size[0], image_size[1]),
-            A.RandomRotate90(),
-            A.RandomBrightnessContrast(),
-            A.ElasticTransform(),
-            A.Cutout()
->>>>>>> b0063424
+            ], p=float(not training))
         ])
         self.normalize = A.Normalize()
 
@@ -216,33 +205,13 @@
 
 
 def main():
-<<<<<<< HEAD
-    images_dir = 'c:\\Develop\\data\\mirflickr'
-=======
     images_dir = 'd:\datasets\mirflickr'
->>>>>>> b0063424
 
     canny_cnn = maybe_cuda(CannyModel())
     optimizer = Adam(canny_cnn.parameters(), lr=1e-3)
 
     images = find_images_in_dir(images_dir)
     train_images, valid_images = train_test_split(images, test_size=0.1, random_state=1234)
-<<<<<<< HEAD
-    print('Train', len(train_images), 'Test', len(valid_images))
-    num_workers = 16
-    num_epochs = 100
-    batch_size = 256
-
-    train_loader = DataLoader(EdgesDataset(train_images, training=True),
-                              batch_size=batch_size,
-                              num_workers=num_workers,
-                              shuffle=True,
-                              drop_last=True, pin_memory=True)
-    valid_loader = DataLoader(EdgesDataset(valid_images, training=False),
-                              batch_size=batch_size,
-                              num_workers=num_workers,
-                              pin_memory=True)
-=======
 
     num_workers = 0
     num_epochs = 100
@@ -253,9 +222,11 @@
         train_images = train_images[:batch_size * 4]
         valid_images = valid_images[:batch_size * 4]
 
-    train_loader = DataLoader(EdgesDataset(train_images), batch_size=batch_size, num_workers=num_workers, shuffle=True, drop_last=True, pin_memory=True)
-    valid_loader = DataLoader(EdgesDataset(valid_images), batch_size=batch_size, num_workers=num_workers, pin_memory=True)
->>>>>>> b0063424
+    train_loader = DataLoader(EdgesDataset(train_images), batch_size=batch_size, num_workers=num_workers, shuffle=True,
+                              drop_last=True, pin_memory=True)
+    valid_loader = DataLoader(EdgesDataset(valid_images), batch_size=batch_size, num_workers=num_workers,
+                              pin_memory=True)
+
     loaders = collections.OrderedDict()
     loaders["train"] = train_loader
     loaders["valid"] = valid_loader
@@ -285,16 +256,6 @@
         # check=True
     )
 
-<<<<<<< HEAD
-    # UtilsFactory.plot_metrics(
-    #     logdir='logs',
-    #     metrics=["loss", "precision01", "precision03", "base/lr"])
-=======
-    UtilsFactory.plot_metrics(
-        logdir='logs',
-        metrics=["loss", "jaccard", "base/lr"])
->>>>>>> b0063424
-
 
 if __name__ == '__main__':
     torch.backends.cudnn.benchmark = True
