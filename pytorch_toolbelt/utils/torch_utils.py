--- conflicted
+++ resolved
@@ -104,10 +104,6 @@
     return x
 
 
-<<<<<<< HEAD
-def transfer_weights(model: nn.Module,
-                     model_state_dict: collections.OrderedDict):
-=======
 def get_optimizable_parameters(model: nn.Module):
     """
     Return list of optimizable parameters from the model
@@ -117,8 +113,8 @@
     return filter(lambda x: x.requires_grad, model.parameters())
 
 
-def transfer_weights(model: nn.Module, model_state_dict: collections.OrderedDict):
->>>>>>> 99cbaf9a
+def transfer_weights(model: nn.Module,
+                     model_state_dict: collections.OrderedDict):
     """
     Copy weights from state dict to model, skipping layers that are incompatible.
     This method is helpful if you are doing some model surgery and want to load
